import '@nomiclabs/hardhat-ethers';
import { hexlify, keccak256, RLP } from 'ethers/lib/utils';
import fs from 'fs';
import { task } from 'hardhat/config';
import {
  LensHub__factory,
  ApprovalFollowModule__factory,
  CollectNFT__factory,
  Currency__factory,
  FreeCollectModule__factory,
  FeeCollectModule__factory,
  FeeFollowModule__factory,
  FollowerOnlyReferenceModule__factory,
  FollowNFT__factory,
  InteractionLogic__factory,
  LimitedFeeCollectModule__factory,
  LimitedTimedFeeCollectModule__factory,
  ModuleGlobals__factory,
  PublishingLogic__factory,
  RevertCollectModule__factory,
  TimedFeeCollectModule__factory,
  TransparentUpgradeableProxy__factory,
  ProfileTokenURILogic__factory,
  LensPeriphery__factory,
<<<<<<< HEAD
  UIDataProvider__factory,
=======
  ProfileFollowModule__factory,
>>>>>>> 4002bcae
} from '../typechain-types';
import { deployContract, waitForTx } from './helpers/utils';

const TREASURY_FEE_BPS = 50;
const LENS_HUB_NFT_NAME = 'Lens Protocol Profiles';
const LENS_HUB_NFT_SYMBOL = 'LPP';

task('full-deploy', 'deploys the entire Lens Protocol').setAction(async ({}, hre) => {
  // Note that the use of these signers is a placeholder and is not meant to be used in
  // production.
  const ethers = hre.ethers;
  const accounts = await ethers.getSigners();
  const deployer = accounts[0];
  const governance = accounts[1];
  const treasuryAddress = accounts[2].address;

  // Nonce management in case of deployment issues
  let deployerNonce = await ethers.provider.getTransactionCount(deployer.address);

  console.log('\n\t -- Deploying Module Globals --');
  const moduleGlobals = await deployContract(
    new ModuleGlobals__factory(deployer).deploy(
      governance.address,
      treasuryAddress,
      TREASURY_FEE_BPS,
      { nonce: deployerNonce++ }
    )
  );

  console.log('\n\t-- Deploying Logic Libs --');

  const publishingLogic = await deployContract(
    new PublishingLogic__factory(deployer).deploy({ nonce: deployerNonce++ })
  );
  const interactionLogic = await deployContract(
    new InteractionLogic__factory(deployer).deploy({ nonce: deployerNonce++ })
  );
  const profileTokenURILogic = await deployContract(
    new ProfileTokenURILogic__factory(deployer).deploy({ nonce: deployerNonce++ })
  );
  const hubLibs = {
    'contracts/libraries/PublishingLogic.sol:PublishingLogic': publishingLogic.address,
    'contracts/libraries/InteractionLogic.sol:InteractionLogic': interactionLogic.address,
    'contracts/libraries/ProfileTokenURILogic.sol:ProfileTokenURILogic':
      profileTokenURILogic.address,
  };

  // Here, we pre-compute the nonces and addresses used to deploy the contracts.
  // const nonce = await deployer.getTransactionCount();
  const followNFTNonce = hexlify(deployerNonce + 1);
  const collectNFTNonce = hexlify(deployerNonce + 2);
  const hubProxyNonce = hexlify(deployerNonce + 3);

  const followNFTImplAddress =
    '0x' + keccak256(RLP.encode([deployer.address, followNFTNonce])).substr(26);
  const collectNFTImplAddress =
    '0x' + keccak256(RLP.encode([deployer.address, collectNFTNonce])).substr(26);
  const hubProxyAddress =
    '0x' + keccak256(RLP.encode([deployer.address, hubProxyNonce])).substr(26);

  // Next, we deploy first the hub implementation, then the followNFT implementation, the collectNFT, and finally the
  // hub proxy with initialization.
  console.log('\n\t-- Deploying Hub Implementation --');

  const lensHubImpl = await deployContract(
    new LensHub__factory(hubLibs, deployer).deploy(followNFTImplAddress, collectNFTImplAddress, {
      nonce: deployerNonce++,
    })
  );

  console.log('\n\t-- Deploying Follow & Collect NFT Implementations --');
  await deployContract(
    new FollowNFT__factory(deployer).deploy(hubProxyAddress, { nonce: deployerNonce++ })
  );
  await deployContract(
    new CollectNFT__factory(deployer).deploy(hubProxyAddress, { nonce: deployerNonce++ })
  );

  let data = lensHubImpl.interface.encodeFunctionData('initialize', [
    LENS_HUB_NFT_NAME,
    LENS_HUB_NFT_SYMBOL,
    governance.address,
  ]);

  console.log('\n\t-- Deploying Hub Proxy --');
  let proxy = await deployContract(
    new TransparentUpgradeableProxy__factory(deployer).deploy(
      lensHubImpl.address,
      deployer.address,
      data,
      { nonce: deployerNonce++ }
    )
  );

  // Connect the hub proxy to the LensHub factory and the governance for ease of use.
  const lensHub = LensHub__factory.connect(proxy.address, governance);

<<<<<<< HEAD
  console.log('\n\t-- Deploying Lens Periphery --');
=======
>>>>>>> 4002bcae
  const lensPeriphery = await new LensPeriphery__factory(deployer).deploy(lensHub.address, {
    nonce: deployerNonce++,
  });

  // Currency
  console.log('\n\t-- Deploying Currency --');
  const currency = await deployContract(
    new Currency__factory(deployer).deploy({ nonce: deployerNonce++ })
  );

  // Deploy collect modules
  console.log('\n\t-- Deploying feeCollectModule --');
  const feeCollectModule = await deployContract(
    new FeeCollectModule__factory(deployer).deploy(lensHub.address, moduleGlobals.address, {
      nonce: deployerNonce++,
    })
  );
  console.log('\n\t-- Deploying limitedFeeCollectModule --');
  const limitedFeeCollectModule = await deployContract(
    new LimitedFeeCollectModule__factory(deployer).deploy(lensHub.address, moduleGlobals.address, {
      nonce: deployerNonce++,
    })
  );
  console.log('\n\t-- Deploying timedFeeCollectModule --');
  const timedFeeCollectModule = await deployContract(
    new TimedFeeCollectModule__factory(deployer).deploy(lensHub.address, moduleGlobals.address, {
      nonce: deployerNonce++,
    })
  );
  console.log('\n\t-- Deploying limitedTimedFeeCollectModule --');
  const limitedTimedFeeCollectModule = await deployContract(
    new LimitedTimedFeeCollectModule__factory(deployer).deploy(
      lensHub.address,
      moduleGlobals.address,
      { nonce: deployerNonce++ }
    )
  );

  console.log('\n\t-- Deploying revertCollectModule --');
  const revertCollectModule = await deployContract(
    new RevertCollectModule__factory(deployer).deploy({ nonce: deployerNonce++ })
  );
  console.log('\n\t-- Deploying freeCollectModule --');
  const freeCollectModule = await deployContract(
    new FreeCollectModule__factory(deployer).deploy(lensHub.address, { nonce: deployerNonce++ })
  );

  // Deploy follow modules
  console.log('\n\t-- Deploying feeFollowModule --');
  const feeFollowModule = await deployContract(
    new FeeFollowModule__factory(deployer).deploy(lensHub.address, moduleGlobals.address, {
      nonce: deployerNonce++,
    })
  );
  console.log('\n\t-- Deploying profileFollowModule --');
  const profileFollowModule = await deployContract(
    new ProfileFollowModule__factory(deployer).deploy(lensHub.address, {
      nonce: deployerNonce++,
    })
  );
  // --- COMMENTED OUT AS THIS IS NOT A LAUNCH MODULE ---
  // console.log('\n\t-- Deploying approvalFollowModule --');
  // const approvalFollowModule = await deployContract(
  //   new ApprovalFollowModule__factory(deployer).deploy(lensHub.address, { nonce: deployerNonce++ })
  // );

  // Deploy reference module
  console.log('\n\t-- Deploying followerOnlyReferenceModule --');
  const followerOnlyReferenceModule = await deployContract(
    new FollowerOnlyReferenceModule__factory(deployer).deploy(lensHub.address, {
      nonce: deployerNonce++,
    })
  );

  // Deploy UIDataProvider
  console.log('\n\t-- Deploying UI Data Provider --');
  const uiDataProvider = await deployContract(
    new UIDataProvider__factory(deployer).deploy(lensHub.address, {
      nonce: deployerNonce++,
    })
  );

  // Whitelist the collect modules
  console.log('\n\t-- Whitelisting Collect Modules --');
  let governanceNonce = await ethers.provider.getTransactionCount(governance.address);
  await waitForTx(
    lensHub.whitelistCollectModule(feeCollectModule.address, true, { nonce: governanceNonce++ })
  );
  await waitForTx(
    lensHub.whitelistCollectModule(limitedFeeCollectModule.address, true, {
      nonce: governanceNonce++,
    })
  );
  await waitForTx(
    lensHub.whitelistCollectModule(timedFeeCollectModule.address, true, {
      nonce: governanceNonce++,
    })
  );
  await waitForTx(
    lensHub.whitelistCollectModule(limitedTimedFeeCollectModule.address, true, {
      nonce: governanceNonce++,
    })
  );
  await waitForTx(
    lensHub.whitelistCollectModule(revertCollectModule.address, true, { nonce: governanceNonce++ })
  );
  await waitForTx(
    lensHub.whitelistCollectModule(freeCollectModule.address, true, { nonce: governanceNonce++ })
  );

  // Whitelist the follow modules
  console.log('\n\t-- Whitelisting Follow Modules --');
  await waitForTx(
    lensHub.whitelistFollowModule(feeFollowModule.address, true, { nonce: governanceNonce++ })
  );
  await waitForTx(
    lensHub.whitelistFollowModule(profileFollowModule.address, true, { nonce: governanceNonce++ })
  );
  // --- COMMENTED OUT AS THIS IS NOT A LAUNCH MODULE ---
  // await waitForTx(
  // lensHub.whitelistFollowModule(approvalFollowModule.address, true, { nonce: governanceNonce++ })
  // );

  // Whitelist the reference module
  console.log('\n\t-- Whitelisting Reference Module --');
  await waitForTx(
    lensHub.whitelistReferenceModule(followerOnlyReferenceModule.address, true, {
      nonce: governanceNonce++,
    })
  );

  // Whitelist the currency
  console.log('\n\t-- Whitelisting Currency in Module Globals --');
  await waitForTx(
    moduleGlobals
      .connect(governance)
      .whitelistCurrency(currency.address, true, { nonce: governanceNonce++ })
  );

  // Save and log the addresses
  const addrs = {
    'lensHub proxy': lensHub.address,
    'lensHub impl:': lensHubImpl.address,
    'publishing logic lib': publishingLogic.address,
    'interaction logic lib': interactionLogic.address,
    'follow NFT impl': followNFTImplAddress,
    'collect NFT impl': collectNFTImplAddress,
    currency: currency.address,
    'lens periphery': lensPeriphery.address,
    'module globals': moduleGlobals.address,
    'fee collect module': feeCollectModule.address,
    'limited fee collect module': limitedFeeCollectModule.address,
    'timed fee collect module': timedFeeCollectModule.address,
    'limited timed fee collect module': limitedTimedFeeCollectModule.address,
    'revert collect module': revertCollectModule.address,
    'free collect module': freeCollectModule.address,
    'fee follow module': feeFollowModule.address,
    'profile follow module': profileFollowModule.address,
    // --- COMMENTED OUT AS THIS IS NOT A LAUNCH MODULE ---
    // 'approval follow module': approvalFollowModule.address,
    'follower only reference module': followerOnlyReferenceModule.address,
    'UI data provider': uiDataProvider.address,
  };
  const json = JSON.stringify(addrs, null, 2);
  console.log(json);

  fs.writeFileSync('addresses.json', json, 'utf-8');
});<|MERGE_RESOLUTION|>--- conflicted
+++ resolved
@@ -22,11 +22,8 @@
   TransparentUpgradeableProxy__factory,
   ProfileTokenURILogic__factory,
   LensPeriphery__factory,
-<<<<<<< HEAD
   UIDataProvider__factory,
-=======
   ProfileFollowModule__factory,
->>>>>>> 4002bcae
 } from '../typechain-types';
 import { deployContract, waitForTx } from './helpers/utils';
 
@@ -124,10 +121,7 @@
   // Connect the hub proxy to the LensHub factory and the governance for ease of use.
   const lensHub = LensHub__factory.connect(proxy.address, governance);
 
-<<<<<<< HEAD
   console.log('\n\t-- Deploying Lens Periphery --');
-=======
->>>>>>> 4002bcae
   const lensPeriphery = await new LensPeriphery__factory(deployer).deploy(lensHub.address, {
     nonce: deployerNonce++,
   });
