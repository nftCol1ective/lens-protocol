--- conflicted
+++ resolved
@@ -142,30 +142,24 @@
             profileId: FIRST_PROFILE_ID,
             contentURI: MOCK_URI,
             profileIdPointed: FIRST_PROFILE_ID,
-<<<<<<< HEAD
+            pubIdPointed: 3,
+            collectModule: freeCollectModule.address,
+            collectModuleData: abiCoder.encode(['bool'], [true]),
+            referenceModule: ZERO_ADDRESS,
+            referenceModuleData: [],
+          })
+        ).to.be.revertedWith(ERRORS.PUBLICATION_DOES_NOT_EXIST);
+      });
+
+      it('User should fail to comment on the same comment they are creating (pubId = 2, commentCeption)', async function () {
+        await expect(
+          lensHub.comment({
+            profileId: FIRST_PROFILE_ID,
+            contentURI: MOCK_URI,
+            profileIdPointed: FIRST_PROFILE_ID,
             pubIdPointed: 2,
             collectModule: freeCollectModule.address,
             collectModuleData: abiCoder.encode(['bool'], [true]),
-=======
-            pubIdPointed: 3,
-            collectModule: emptyCollectModule.address,
-            collectModuleData: [],
->>>>>>> 2799970d
-            referenceModule: ZERO_ADDRESS,
-            referenceModuleData: [],
-          })
-        ).to.be.revertedWith(ERRORS.PUBLICATION_DOES_NOT_EXIST);
-      });
-
-      it('User should fail to comment on the same comment they are creating (pubId = 2, commentCeption)', async function () {
-        await expect(
-          lensHub.comment({
-            profileId: FIRST_PROFILE_ID,
-            contentURI: MOCK_URI,
-            profileIdPointed: FIRST_PROFILE_ID,
-            pubIdPointed: 2,
-            collectModule: emptyCollectModule.address,
-            collectModuleData: [],
             referenceModule: ZERO_ADDRESS,
             referenceModuleData: [],
           })
@@ -464,7 +458,7 @@
           OTHER_MOCK_URI,
           FIRST_PROFILE_ID,
           '3',
-          emptyCollectModule.address,
+          freeCollectModule.address,
           collectModuleData,
           ZERO_ADDRESS,
           referenceModuleData,
@@ -478,7 +472,7 @@
             contentURI: OTHER_MOCK_URI,
             profileIdPointed: FIRST_PROFILE_ID,
             pubIdPointed: '3',
-            collectModule: emptyCollectModule.address,
+            collectModule: freeCollectModule.address,
             collectModuleData: collectModuleData,
             referenceModule: ZERO_ADDRESS,
             referenceModuleData: referenceModuleData,
@@ -494,7 +488,7 @@
 
       it('TestWallet should fail to comment with sig on the comment they are creating (commentCeption)', async function () {
         await expect(
-          lensHub.connect(governance).whitelistCollectModule(emptyCollectModule.address, true)
+          lensHub.connect(governance).whitelistCollectModule(freeCollectModule.address, true)
         ).to.not.be.reverted;
 
         const nonce = (await lensHub.sigNonces(testWallet.address)).toNumber();
