--- conflicted
+++ resolved
@@ -47,12 +47,8 @@
         mapping(bytes32 => uint256) storage _profileIdByHandleHash
     ) external returns (uint256[] memory) {
         if (profileIds.length != followModuleDatas.length) revert Errors.ArrayMismatch();
-<<<<<<< HEAD
         uint256[] memory tokenIds = new uint256[](profileIds.length);
-        for (uint256 i = 0; i < profileIds.length; ++i) {
-=======
         for (uint256 i = 0; i < profileIds.length; ) {
->>>>>>> 7f82ef1b
             string memory handle = _profileById[profileIds[i]].handle;
             if (_profileIdByHandleHash[keccak256(bytes(handle))] != profileIds[i])
                 revert Errors.TokenDoesNotExist();
